--- conflicted
+++ resolved
@@ -394,19 +394,9 @@
         :param P_ac:
         :return:
         '''
-<<<<<<< HEAD
-        if P_ac == 0:
-            P_ac = 0.0001
-            print("AC Power is 0, setting to 0.0001")
-        P_dc = P_ac - self.power_electronics(P_ac, self.stack_nominal()/100)
-        
-        #P_dc = P_ac - self.power_electronics(self.stack_nominal(), P_ac)
-        #P_dc = P_ac - self.power_electronics(P_ac, self.P_nominal/100)
-=======
         #jq: argumente verdreht
         P_dc = P_ac - self.power_electronics(P_ac, self.stack_nominal()/100)
 
->>>>>>> 4f5b6b93
         return P_dc
 
     def run(self, P_dc):        
