# -*- coding: utf-8 -*-
"""
Info
----
The class "UserProfile" reflects different patterns of use and behaviour.
This makes it possible, for example, to simulate different usage profiles of 
electric vehicles.

"""

import traceback
import pandas as pd
import os

class UserProfile(object):
    def __init__(
        self,
        identifier=None,
        latitude=None,
        longitude=None,
        thermal_energy_demand_yearly=None,
        mean_temp_days=None,
        mean_temp_hours=None,
        mean_temp_quarter_hours=None,
        building_type=None,  #'DE_HEF33'
        max_connection_power=None,
        comfort_factor=None,
        t_0=40,
        daily_vehicle_usage=None,
        week_trip_start=[],
        week_trip_end=[],
        weekend_trip_start=[],
        weekend_trip_end=[],
    ):
        """
        Info
        ----
        This attributes can be used to derive profiles for different 
        components. 
        
        
        Parameters
        ----------
        
        ...
        	
        Attributes
        ----------
        
        ...
        
        Notes
        -----
        
        ...
        
        References
        ----------
        
        ...
        
        Returns
        -------
        
        ...
        
        """

        self.identifier = identifier
        self.latitude = latitude
        self.longitude = longitude

        self.daily_vehicle_usage = daily_vehicle_usage  # km
        self.week_trip_start = week_trip_start
        self.week_trip_end = week_trip_end
        self.weekend_trip_start = weekend_trip_start
        self.weekend_trip_end = weekend_trip_end

        # For people that likes to have their homes quite warm
        self.comfort_factor = comfort_factor

        # Define the maximal connection power for a certain user
        self.max_connection_power = max_connection_power

<<<<<<< HEAD
        self.mean_temp_days = pd.read_csv(os.path.join(os.path.dirname(os.path.dirname(__file__)).replace('\\', '/'),
                                                       "input/thermal/dwd_temp_days_2015.csv"),
                                          index_col='time')
=======
        if mean_temp_days is None:
            self.mean_temp_days = pd.read_csv(os.path.join(os.path.dirname(os.path.dirname(__file__)),
                                                        'input/thermal/dwd_temp_days_2015.csv').replace('\\', '/'),
                                            index_col='time')
            self.mean_temp_days.index = pd.to_datetime(self.mean_temp_days.index)
        else:
            self.mean_temp_days = mean_temp_days
>>>>>>> c567a9a6

        
        self.year = str(next(iter(self.mean_temp_days.index)))[:4]

        self.thermal_energy_demand = None

        # 'DE_HEF33', 'DE_HEF34', 'DE_HMF33', 'DE_HMF34', 'DE_GKO34'
        self.building_type = building_type
        # for cop
        if mean_temp_hours is None:
            self.mean_temp_hours = pd.read_csv(os.path.join(os.path.dirname(os.path.dirname(__file__)).replace('\\', '/'),
                "input/thermal/dwd_temp_hours_2015.csv"), index_col="time"
            )
            self.mean_temp_hours.index = pd.to_datetime(self.mean_temp_hours.index)
            
        else:
            self.mean_temp_hours = mean_temp_hours

        if mean_temp_quarter_hours is None:
            self.mean_temp_quarter_hours = pd.read_csv(os.path.join(os.path.dirname(os.path.dirname(__file__)).replace('\\', '/'),
                "input/thermal/dwd_temp_15min_2015.csv"), index_col="time"
            )
            self.mean_temp_quarter_hours.index = pd.to_datetime(
                self.mean_temp_quarter_hours.index
            )
        else:
            self.mean_temp_quarter_hours = mean_temp_quarter_hours
            

        self.demand_daily = pd.read_csv(os.path.join(os.path.dirname(os.path.dirname(__file__)).replace('\\', '/'),
                                                     "input/thermal/demand_daily.csv"))
        self.t_0 = t_0  # °C

        # for SigLinDe calculations
        self.SigLinDe = pd.read_csv(os.path.join(os.path.dirname(os.path.dirname(__file__)).replace('\\', '/'),
            "./input/thermal/SigLinDe.csv"), decimal=","
        )
        self.building_parameters = None
        self.h_del = None
        self.thermal_energy_demand_yearly = thermal_energy_demand_yearly
        self.thermal_energy_demand_daily = None
        self.consumerfactor = None

    def get_trip_times(self):

        """
        Info
        ----
        ...
        
        Parameters
        ----------
        
        ...
        	
        Attributes
        ----------
        
        ...
        
        Notes
        -----
        
        ...
        
        References
        ----------
        
        ...
        
        Returns
        -------
        
        ...
        
        """

        self.week_trip_start = [
            "07:00:00",
            "07:15:00",
            "07:30:00",
            "07:45:00",
            "08:00:00",
            "08:15:00",
            "08:30:00",
            "08:45:00",
            "09:00:00",
        ]

        self.week_trip_end = [
            "16:00:00",
            "16:15:00",
            "16:30:00",
            "16:45:00",
            "17:00:00",
            "17:15:00",
            "17:30:00",
            "17:45:00",
            "18:00:00",
            "18:15:00",
            "18:30:00",
            "18:45:00",
            "19:00:00",
            "19:15:00",
            "19:30:00",
            "19:45:00",
            "20:00:00",
            "20:15:00",
            "20:30:00",
            "20:45:00",
            "21:00:00",
            "21:15:00",
            "21:30:00",
            "21:45:00",
            "22:00:00",
        ]

        self.weekend_trip_start = [
            "08:00:00",
            "08:15:00",
            "08:30:00",
            "08:45:00",
            "09:00:00",
            "09:15:00",
            "09:30:00",
            "09:45:00",
            "10:00:00",
            "10:15:00",
            "10:30:00",
            "10:45:00",
            "11:00:00",
            "11:15:00",
            "11:30:00",
            "11:45:00",
            "12:00:00",
            "12:15:00",
            "12:30:00",
            "12:45:00",
            "13:00:00",
        ]

        self.weekend_trip_end = [
            "17:00:00",
            "17:15:00",
            "17:30:00",
            "17:45:00",
            "18:00:00",
            "18:15:00",
            "18:30:00",
            "18:45:00",
            "19:00:00",
            "19:15:00",
            "19:30:00",
            "19:45:00",
            "20:00:00",
            "20:15:00",
            "20:30:00",
            "20:45:00",
            "21:00:00",
            "21:15:00",
            "21:30:00",
            "21:45:00",
            "22:00:00",
            "22:15:00",
            "22:30:00",
            "22:45:00",
            "23:00:00",
        ]

        return (
            self.week_trip_start,
            self.week_trip_end,
            self.weekend_trip_start,
            self.weekend_trip_end,
        )

    def get_thermal_energy_demand(self):

        """
        Info
        ----
        ...
        
        Parameters
        ----------
        
        ...
        	
        Attributes
        ----------
        
        ...
        
        Notes
        -----
        
        ...
        
        References
        ----------
        
        ...
        
        Returns
        -------
        
        ...
        
        """

        self.get_building_parameters()

        self.get_h_del()

        self.get_thermal_energy_demand_daily()

        self.get_consumerfactor()

        self.get_thermal_energy_demand_hourly()

        self.thermal_energy_demand = self.hour_to_quarter()

        return self.thermal_energy_demand

    # %%:
    # =========================================================================
    # Basic Functions for get_thermal_energy_demand
    # =========================================================================

    def get_building_parameters(self):

        """
        Info
        ----
        ...
        
        Parameters
        ----------
        
        ...
        	
        Attributes
        ----------
        
        ...
        
        Notes
        -----
        
        ...
        
        References
        ----------
        
        ...
        
        Returns
        -------
        
        ...
        
        """

        for i, Sig in self.SigLinDe.iterrows():
            if Sig.Type == self.building_type:

                self.building_parameters = (
                    Sig.A,
                    Sig.B,
                    Sig.C,
                    Sig.D,
                    Sig.m_H,
                    Sig.b_H,
                    Sig.m_W,
                    Sig.b_W,
                )

                return self.building_parameters

    # %%:

    def get_h_del(self):

        """
        Info
        ----
        Calculate the daily heat demand
        
        Parameters
        ----------
        
        ...
        	
        Attributes
        ----------
        
        ...
        
        Notes
        -----
        
        ...
        
        References
        ----------
        
        ...
        
        Returns
        -------
        
        ...
        
        """

        A, B, C, D, m_H, b_H, m_W, b_W = self.building_parameters

        # Calculating the daily heat demand h_del for each day of the year
        h_lst = []

        for i, temp in self.mean_temp_days.iterrows():

            # H and W are for linearisation in SigLinDe function below 8°C
            H = m_H * temp.temperature + b_H
            W = m_W * temp.temperature + b_W
            if H > W:
                h_del = (
                    (A / (1 + ((B / (temp.temperature - self.t_0)) ** C))) + D
                ) + H
                h_lst.append(h_del)

            else:
                h_del = (
                    (A / (1 + ((B / (temp.temperature - self.t_0)) ** C))) + D
                ) + W
                h_lst.append(h_del)

        self.h_del = pd.DataFrame(
            h_lst, index=self.mean_temp_days.index, columns=["h_del"]
        )

        return self.h_del

    # %%:

    def get_thermal_energy_demand_daily(self):

        """
        Info
        ----
        distribute daily demand load over 24 hours according to the outside 
        temperature
        
        Parameters
        ----------
        
        ...
        	
        Attributes
        ----------
        
        ...
        
        Notes
        -----
        
        ...
        
        References
        ----------
        
        ...
        
        Returns
        -------
        
        ...
        
        """

        demand_daily_lst = []
        df = self.h_del.copy()
        df["Mean_Temp"] = self.mean_temp_days.temperature

        for i, d in df.iterrows():

            if d.Mean_Temp <= -15:
                for i, x in self.demand_daily.iterrows():
                    demand = d.h_del * x["Temp. <= -15 °C"]
                    demand_daily_lst.append(demand)

            elif (d.Mean_Temp > -15) & (d.Mean_Temp <= -10):
                for i, x in self.demand_daily.iterrows():
                    demand = d.h_del * x["-15 °C < Temp. <= -10 °C"]
                    demand_daily_lst.append(demand)

            elif (d.Mean_Temp > -10) & (d.Mean_Temp <= -5):
                for i, x in self.demand_daily.iterrows():
                    demand = d.h_del * x["-10 °C < Temp. <= -5 °C"]
                    demand_daily_lst.append(demand)

            elif (d.Mean_Temp > -5) & (d.Mean_Temp <= 0):
                for i, x in self.demand_daily.iterrows():
                    demand = d.h_del * x["-5 °C < Temp. <= 0 °C"]
                    demand_daily_lst.append(demand)

            elif (d.Mean_Temp > 0) & (d.Mean_Temp <= 5):
                for i, x in self.demand_daily.iterrows():
                    demand = d.h_del * x["0 °C < Temp. <= 5 °C"]
                    demand_daily_lst.append(demand)

            elif (d.Mean_Temp > 5) & (d.Mean_Temp <= 10):
                for i, x in self.demand_daily.iterrows():
                    demand = d.h_del * x["5 °C < Temp. <= 10 °C"]
                    demand_daily_lst.append(demand)

            elif (d.Mean_Temp > 10) & (d.Mean_Temp <= 15):
                for i, x in self.demand_daily.iterrows():
                    demand = d.h_del * x["10 °C < Temp. <= 15 °C"]
                    demand_daily_lst.append(demand)

            elif (d.Mean_Temp > 15) & (d.Mean_Temp <= 20):
                for i, x in self.demand_daily.iterrows():
                    demand = d.h_del * x["15 °C < Temp. <= 20 °C"]
                    demand_daily_lst.append(demand)

            elif (d.Mean_Temp > 20) & (d.Mean_Temp <= 25):
                for i, x in self.demand_daily.iterrows():
                    demand = d.h_del * x["20 °C < Temp. <= 25 °C"]
                    demand_daily_lst.append(demand)

            elif d.Mean_Temp > 25:
                for i, x in self.demand_daily.iterrows():
                    demand = d.h_del * x["Temp > 25 °C"]
                    demand_daily_lst.append(demand)

            else:
                traceback.print_exc("df.mean_temp is out of bounds")

        self.thermal_energy_demand_daily = pd.DataFrame(
            demand_daily_lst,
            index=self.mean_temp_hours.index
        )

        return self.thermal_energy_demand_daily

    # %%:

    def get_consumerfactor(self):

        """
        Info
        ----
        ...
        
        Parameters
        ----------
        
        ...
        	
        Attributes
        ----------
        
        ...
        
        Notes
        -----
        
        ...
        
        References
        ----------
        
        ...
        
        Returns
        -------
        
        ...
        
        """

        # consumerfactor (Kundenwert) K_w
        self.consumerfactor = self.thermal_energy_demand_yearly / (
            sum(self.h_del["h_del"])
        )
        return self.consumerfactor

    # %%:

    def get_thermal_energy_demand_hourly(self):

        """
        Info
        ----
        ...
        
        Parameters
        ----------
        
        ...
        	
        Attributes
        ----------
        
        ...
        
        Notes
        -----
        
        ...
        
        References
        ----------
        
        ...
        
        Returns
        -------
        
        ...
        
        """

        self.thermal_energy_demand_hourly = (
            self.thermal_energy_demand_daily * self.consumerfactor
        )

        return self.thermal_energy_demand_hourly

    # %%:

    def hour_to_quarter(self):

        """
        Info
        ----
        ...
        
        Parameters
        ----------
        
        ...
        	
        Attributes
        ----------
        
        ...
        
        Notes
        -----
        
        ...
        
        References
        ----------
        
        ...
        
        Returns
        -------
        
        ...
        
        """

        self.thermal_energy_demand = pd.DataFrame(
            index=self.mean_temp_quarter_hours.index
        )
        self.thermal_energy_demand[
            "thermal_energy_demand"
        ] = self.thermal_energy_demand_hourly
        self.thermal_energy_demand.interpolate(inplace=True)

        return self.thermal_energy_demand<|MERGE_RESOLUTION|>--- conflicted
+++ resolved
@@ -82,11 +82,6 @@
         # Define the maximal connection power for a certain user
         self.max_connection_power = max_connection_power
 
-<<<<<<< HEAD
-        self.mean_temp_days = pd.read_csv(os.path.join(os.path.dirname(os.path.dirname(__file__)).replace('\\', '/'),
-                                                       "input/thermal/dwd_temp_days_2015.csv"),
-                                          index_col='time')
-=======
         if mean_temp_days is None:
             self.mean_temp_days = pd.read_csv(os.path.join(os.path.dirname(os.path.dirname(__file__)),
                                                         'input/thermal/dwd_temp_days_2015.csv').replace('\\', '/'),
@@ -94,7 +89,6 @@
             self.mean_temp_days.index = pd.to_datetime(self.mean_temp_days.index)
         else:
             self.mean_temp_days = mean_temp_days
->>>>>>> c567a9a6
 
         
         self.year = str(next(iter(self.mean_temp_days.index)))[:4]
