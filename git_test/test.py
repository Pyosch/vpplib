import os
<<<<<<< HEAD

print("pyosch")
=======
print("GeschedB änderung")
>>>>>>> 17f6d091
<|MERGE_RESOLUTION|>--- conflicted
+++ resolved
@@ -1,7 +1,2 @@
 import os
-<<<<<<< HEAD
-
-print("pyosch")
-=======
-print("GeschedB änderung")
->>>>>>> 17f6d091
+print("GeschedB änderung")