--- conflicted
+++ resolved
@@ -1,9 +1,6 @@
 import os
 
-<<<<<<< HEAD
 print ("jnscns")
-print("GeschedB änderung")
-=======
+
 print("katzim77")
 print("GeschedB änderung")
->>>>>>> 654c4791
