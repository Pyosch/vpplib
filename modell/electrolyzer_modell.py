--- conflicted
+++ resolved
@@ -349,41 +349,29 @@
         P_pump_cool = (vfr_H2O / 3600) * (dt_interp_pressure) * (1 - eta_interp_pump)
 
         return P_pump_fresh, P_pump_cool
-<<<<<<< HEAD
-
-<<<<<<< HEAD
+    
+
     def eta_total(self, P_dc,):
         #H2_mfr= self.run(P_dc)                                     # Massenstrom Wasserstoff in kg/dt
        
         # O_mfr = self.calc_O_mfr(H2_mfr_cal)                             # Massenstrom Sauerstoff in kg/dt 
         # H2O_mfr = self.calc_H2O_mfr(H2_mfr_cal, O_mfr)                  # Massenstrom Wasser in kg
-
-=======
-    
-    def eta_total(self, P_dc,):
-
-        #H2_mfr= self.run(P_dc)                                     # Massenstrom Wasserstoff in kg/dt
+        # H2_mfr= self.run(P_dc)                                     # Massenstrom Wasserstoff in kg/dt
         # O_mfr = self.calc_O_mfr(H2_mfr_cal)                             # Massenstrom Sauerstoff in kg/dt
         # H2O_mfr = self.calc_H2O_mfr(H2_mfr_cal, O_mfr)                  # Massenstrom Wasser in kg
->>>>>>> 4ff81d8c
         # P_gasdrying = self.gas_drying(H2_mfr_cal)                       # Calculate power for gas drying
         # P_compression = self.compression(3000000)                       # Calculate power for compression /warum nicht P_dc?
         # q_cell = self.heat_cell(P_dc)                                   # Erzeugte Wärme in Zelle in W
         # q_loss, q_H2O_fresh = self.heat_sys(q_cell, H2O_mfr)            # Wärmeverluste in W
-<<<<<<< HEAD
-
         # q_system = (P_dc + P_gasdrying + P_compression) / 3600       # Gesamtwärme des Systems in kWh
         # mfr_cool = self.calc_mfr_cool(q_system)                         # Massenstrom Kühlung in kg/dt
         # P_pump_fresh, P_pump_cool = self.calc_pump(H2O_mfr, P_dc, 2000000)  # Calculate pump power
-
         # P_total_in = P_dc - P_gasdrying - P_compression - P_pump_fresh - P_pump_cool
        
         eta_run= P_dc/(H2_mfr*self.lhv)                       #kWh/kg
-        return eta_total
-    #'''
-    #Wirkungsgrad, also P_in/H2_mfr_out bezogen auf unteren Heizwert
-    #'''
-        # return eta
+
+        return eta_run
+
         #     power_left = P_dc
 
         # I = self.calculate_cell_current(P_dc)
@@ -397,19 +385,4 @@
 
 
 
-    #def run_dynamic(df, )
-=======
-    
->>>>>>> ea162f7adb1ee287a60113eeb87b384bdc4dabaa
-=======
-        # q_system = (P_dc + P_gasdrying + P_compression) / 3600       # Gesamtwärme des Systems in kWh
-        # mfr_cool = self.calc_mfr_cool(q_system)                         # Massenstrom Kühlung in kg/dt
-        # P_pump_fresh, P_pump_cool = self.calc_pump(H2O_mfr, P_dc, 2000000)  # Calculate pump power
-        # P_total_in = P_dc - P_gasdrying - P_compression - P_pump_fresh - P_pump_cool
-        eta_run= P_dc/(H2_mfr*self.lhv)                       #kWh/kg
-
-        return eta_run
-    
-    print(eta_run)
-    
->>>>>>> 4ff81d8c
+    #def run_dynamic(df, )